--- conflicted
+++ resolved
@@ -4,7 +4,6 @@
 
 This library implements a unified interface to shared memory on Linux, macOS and Windows
 
-<<<<<<< HEAD
 ## Features
 
 - Cross-platform support (Linux, FreeBSD, Windows)
@@ -12,8 +11,6 @@
 - Type-safe shared memory segments
 - Automatic memory layout management with headers
 - Built-in existence checking
-=======
->>>>>>> 8fe2aa6f
 
 ## Installation
 Add the following to you `build.zig.zon`, replacing the url with the latest archive, for example `https://github.com/Peter-Barrow/shared-memory-zig/archive/699c748fbb143733183760cc7e83ded098eac6d1.zip` and then replacing the hash with the latest commit hash.
@@ -36,7 +33,7 @@
 
 Add the following to your `build.zig`
 ``` zig
-const shared_memory = b.dependency("shared-memory-zig", .{}).module("shared-memory-zig");
+const shared_memory = b.dependency("shared_memory", .{}).module("shared_memory");
 const exe = b.addExecutable(...);
 // This adds the shared-memory-zig module to the executable which can then be imported with `@import("shared-memory-zig")`
 exe.root_module.addImport("shared-memory-zig", shared_memory);
